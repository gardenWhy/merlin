# Changelog
All notable changes to this project will be documented in this file.

The format is based on [Keep a Changelog](http://keepachangelog.com/en/1.0.0/)
and this project adheres to [Semantic Versioning](http://semver.org/spec/v2.0.0.html).

<<<<<<< HEAD
## [0.5.4] - 2018-07-17
### Added
- Added Get-ScheduledTaskComHandler module
- Added Invoke-PowerThIEf module

## [0.5.3] - 2018-07-04
### Fixed
- Fixed #21 by changing `strings.TrimRight()` to `strings.TrimSuffix()`

## [0.5.2] - 2018-06-13
### Added
- Added 4 modules from @HarmJ0y's Discretionary ACL Modification Project (DAMP)
- Added Add-RemoteRegBackdoor module
- Added Get-RemoteCachedCredential module
- Added Get-RemoteLocalAccountHash module
- Added Get-RemoteMachineAccountHash module

## [0.5.1] - 2018-05-26
=======
## [0.6.0] - 2018-XX-XX
>>>>>>> 2878f1a7
### Added
- Added DSCompromised-Configure-Victim module
- Added Create-HotKeyLN module
- Added Get-OSTokenInformation module
<<<<<<< HEAD
- Added Invoke-WMILM module
=======
- Added support for QUIC protocol version Q39 to both Server and Agent
- Added `-proto` command line flag for both Server and Agent
- Added Server struct with New and Run methods to http2 lib
- Added `github.com/lucas-clemente/quic-go` & supporting libs to Vendor
- Added check for publicly distributed Merlin x.509 testing certificate
- Added Job struct, GetMessageForJob function, and AddJob function to agents.go
- Added GetAgentStatus function to agents.go
- Added proto and status to table output for agent or session information
- Added RemoveAgent fuction to agents.go
- Added remove command to main menu to remove DEAD agents
- Added info command to module menu as a shortcut for show info
- Added data/html to server distrobution files
- Added agent-javascript to Make file to update version and build info

### Changed
- Server CLI starts first, then web server
- Renamed http2 `handler` function to `agentHandler`
- Agent struct to have `Client` and `UserAgen` fields
- Default User-Agent for client connections to `Mozilla/5.0 (Windows NT 6.1; Win64; x64) AppleWebKit/537.36 (KHTML, like Gecko) Chrome/40.0.2214.85 Safari/537.36`
- Renamed agent `getH2WebClient` function to `getClient`
- channel type to Job for agent struct in agents.go
- agents.StatusCheckIn to return error type
- QUIC idle timeout to 1 week
- agent struct to export initial and status check in values
- agent struct to have communication protocol value
- AgentInfo struct to have proto and embeded SysInfo struct
- Updated tablewriter library to latest version
- Updated merlin.js agent to use new embeded SysInfo struct
- Updated Make file to output files in folder of the build number
- Updated MerlinAgentDLL main.go functions to use correct params

### Removed
- Removed AddChannel function from agents.go
>>>>>>> 2878f1a7

## [0.5.0] - 2018-05-26
Version numbers changed drastically to start following semantic versioning
### Added
- Module reload command to instantiate a new, clean object
- windows/x64/powershell/privesc/psgetsystem.json module
- linux/x64/bash/credentials/MimiPenguin.json module (@ahhh)
- linux/x64/bash/troll/Prank.json module (@ahhh)
- windows/x64/powershell/persistence/Invoke-ADSBackdoor.json module (@ahhh)
- Merlin agent DLL
- Invoke-Merlin PowerShell script
- Package compiled agents with releases in data/bin directory

### Changed
- Updated existing linux modules to use the /bin/sh shell
- Updated module template file base.json to include _credits_
- Make file to support compiling DLL
- cmd/merlinagent/main.go into several packages and struct in
pkg/agent/main.go
- Renamed pkg/agent/agent.go to pkg/agent/exec.go
- Version numbers to follow semantic versioning
- Added "agent" to the table for a module's options (@0xada4d)
- Added _credits_ to modules.go
- Updated main README.MD

### Fixed
- Null use command caused shell to exit
- Module set option verbose output to new value instead of original
- Agent upload error message invalid memory address or nil pointer dereference

## [0.1.4] - 2018-03-02
### Added
- Time skew to sleep by @ahhh
- IP address information from agents by @ahhh
- MIPS and ARM agent compile instructions to Make file by @twigatech
- File upload from server to agent by @twigatech
- .gitignore for data directory by @twigatech
- Merlin JavaScript Agent
- Merlin JavaScript Agent test page in `data/html`
- CORS header "Access-Control-Allow-Origin: *" to every response
- Server handling for OPTIONS request to facilitate JavaScript XHR requests
- Thanks to JetBrains for an open source license
- This CHANGELOG
- Module support
- Multiple Windows and Linux modules
- Module README on how to create a module
- Execute commands on the host operating system from Merlin prompt
- Execute module on "all" agents

### Changed
- Menu system from one long command to multiple menus
- Merlin Server from 1 large file to multiple library files in `pkg`
- Make file instructions for Merlin version number
- Agent command execution to send back argument processing errors


## 0.1.3 - 2017-12-17
### Added
- First public release

## 0.1.2 - 2017-01-13
### Added
- Makefile to make building the server and agent easier
- New libraries to help with displaying information in formatted tables
- Tab completion for commands issued on the server

### Changed
- Agent to include a random padding of up to 4096 bytes per message to
 help prevent detection based off consistent message size.


## 0.1.0 - 2017-06-10

This release marks a stable BETA version of Merlin. Both the server and
the agent cross-compile to Windows, Linux, and MacOS. The 64 bit version
 of the agent binaries for all 3 platform can be found in data\bin. The
32 bit binaries are not provided, but could be compiled if you desire.
Check the README in the data\bin directory. To run this release,
download Merlin_v0.1Beta.zip and unzip the contents. Next, download the
applicable binary for your platform (i.e. merlinserver_windows_x64.exe)
and place it in the root of that unzipped folder. The binary can be run
from the command line. Alternatively, Merlin can be run directly as a go
 script with go run cmd\merlinserver.go.<|MERGE_RESOLUTION|>--- conflicted
+++ resolved
@@ -4,35 +4,8 @@
 The format is based on [Keep a Changelog](http://keepachangelog.com/en/1.0.0/)
 and this project adheres to [Semantic Versioning](http://semver.org/spec/v2.0.0.html).
 
-<<<<<<< HEAD
-## [0.5.4] - 2018-07-17
+## [0.6.0] - 2018-07-29
 ### Added
-- Added Get-ScheduledTaskComHandler module
-- Added Invoke-PowerThIEf module
-
-## [0.5.3] - 2018-07-04
-### Fixed
-- Fixed #21 by changing `strings.TrimRight()` to `strings.TrimSuffix()`
-
-## [0.5.2] - 2018-06-13
-### Added
-- Added 4 modules from @HarmJ0y's Discretionary ACL Modification Project (DAMP)
-- Added Add-RemoteRegBackdoor module
-- Added Get-RemoteCachedCredential module
-- Added Get-RemoteLocalAccountHash module
-- Added Get-RemoteMachineAccountHash module
-
-## [0.5.1] - 2018-05-26
-=======
-## [0.6.0] - 2018-XX-XX
->>>>>>> 2878f1a7
-### Added
-- Added DSCompromised-Configure-Victim module
-- Added Create-HotKeyLN module
-- Added Get-OSTokenInformation module
-<<<<<<< HEAD
-- Added Invoke-WMILM module
-=======
 - Added support for QUIC protocol version Q39 to both Server and Agent
 - Added `-proto` command line flag for both Server and Agent
 - Added Server struct with New and Run methods to http2 lib
@@ -66,7 +39,30 @@
 
 ### Removed
 - Removed AddChannel function from agents.go
->>>>>>> 2878f1a7
+
+## [0.5.4] - 2018-07-17
+### Added
+- Added Get-ScheduledTaskComHandler module
+- Added Invoke-PowerThIEf module
+
+## [0.5.3] - 2018-07-04
+### Fixed
+- Fixed #21 by changing `strings.TrimRight()` to `strings.TrimSuffix()`
+
+## [0.5.2] - 2018-06-13
+### Added
+- Added 4 modules from @HarmJ0y's Discretionary ACL Modification Project (DAMP)
+- Added Add-RemoteRegBackdoor module
+- Added Get-RemoteCachedCredential module
+- Added Get-RemoteLocalAccountHash module
+- Added Get-RemoteMachineAccountHash module
+
+## [0.5.1] - 2018-05-26
+### Added
+- Added DSCompromised-Configure-Victim module
+- Added Create-HotKeyLN module
+- Added Get-OSTokenInformation module
+- Added Invoke-WMILM module
 
 ## [0.5.0] - 2018-05-26
 Version numbers changed drastically to start following semantic versioning
