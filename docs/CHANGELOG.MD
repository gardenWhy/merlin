--- conflicted
+++ resolved
@@ -4,16 +4,14 @@
 The format is based on [Keep a Changelog](http://keepachangelog.com/en/1.0.0/)
 and this project adheres to [Semantic Versioning](http://semver.org/spec/v2.0.0.html).
 
-<<<<<<< HEAD
-## [0.5.3] - 2018-07-04
-### Fixed
-- Fixed #21 by changing `strings.TrimRight()` to `strings.TrimSuffix()`
-=======
 ## [0.5.4] - 2018-07-17
 ### Added
 - Added Get-ScheduledTaskComHandler module
 - Added Invoke-PowerThIEf module
->>>>>>> 632f8292
+
+## [0.5.3] - 2018-07-04
+### Fixed
+- Fixed #21 by changing `strings.TrimRight()` to `strings.TrimSuffix()`
 
 ## [0.5.2] - 2018-06-13
 ### Added
