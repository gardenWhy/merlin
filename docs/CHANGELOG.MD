--- conflicted
+++ resolved
@@ -27,6 +27,7 @@
 ### Fixed
 
 - [Pull 74](https://github.com/Ne0nd0g/merlin/pull/74) - Fixed issued that would crash the agent if the skew was set to 0 by @alexbires
+- [Issue 54](https://github.com/Ne0nd0g/merlin/issues/54) - Prompt to exit server when user types "quit" or "exit"
 
 ### Changed
 
@@ -48,15 +49,9 @@
 ## 0.7.1 - 2019-04-21
 
 ### Fixed
-<<<<<<< HEAD
+
 -[Issue 69](https://github.com/Ne0nd0g/merlin/issues/69) - Error with modules missing type definition
 -[Issue 70](https://github.com/Ne0nd0g/merlin/issues/70) - Error parsing a shellcode file containing raw bytes
--[Issue 54](https://github.com/Ne0nd0g/merlin/issues/54) - Prompt to exit server when user types "quit" or "exit"
-=======
-- [Issue 69](https://github.com/Ne0nd0g/merlin/issues/69) - Error with modules missing type definition
-- [Issue 70](https://github.com/Ne0nd0g/merlin/issues/70) - Error parsing a shellcode file containing raw bytes
-
->>>>>>> 1fdbccbc
 
 ## 0.7.0 - 2019-04-11
 
